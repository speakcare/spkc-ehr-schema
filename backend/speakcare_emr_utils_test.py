--- conflicted
+++ resolved
@@ -3,15 +3,9 @@
 from models import MedicalRecords, Transcripts, RecordType, RecordState, TranscriptState
 import backend.tests.speakcare_test_utils
 from speakcare_emr_utils import EmrUtils
-<<<<<<< HEAD
 import speakcare_airtable_api
-from speakcare_emr import SpeakCareEmr, get_emr_api_instance
-from config import SpeakCareEmrApiconfig
-from speakcare_logging import SpeakcareLogger
-=======
 from speakcare_emr import SpeakCareEmr
 from speakcare_common import SpeakcareLogger
->>>>>>> 5000c734
 from typing import Optional
 import json
 import os
@@ -204,57 +198,11 @@
         self.assertEqual(record.state, RecordState.PENDING)
         self.logger.info(f"Created record {record_id}")
 
-<<<<<<< HEAD
-    def test_record_create_and_update_with_errors(self):
-        # Create a record with 3 errors
-        record_data = {
-            "type": RecordType.SIMPLE,
-            "table_name": get_test_table_name(SpeakCareEmr.WEIGHTS_TABLE),
-            "patient_name": "Bruce Willis", # wrong patient name
-            "nurse_name": "Sara Parker", # wrong nurse name
-            "fields": {
-                 "Units": "Pounds", # use wrong value here
-                 "Weight": 120,
-                 "Scale": "Bath"
-            }
-        }
-        record_id, state, response = EmrUtils.create_record(record_data)
-        self.assertIsNotNone(record_id)        
-        record: Optional[MedicalRecords] = {}
-        record, err = EmrUtils.get_record(record_id)
-        self.assertIsNotNone(record)
-        self.assertEqual(record.state, RecordState.ERRORS)
-        self.assertEqual(record.state, state)
-        self.logger.info(f"Record {record_id} created with errors:{record.errors}")
-        self.assertTrue(len(record.errors) >= 3) # at least 3 errors
-        self.assertEqual(record.errors[0], "Patient 'Bruce Willis' not found in the EMR.")
-        self.assertEqual(record.errors[1], "Nurse 'Sara Parker' not found in the EMR.")
-        self.assertTrue("Units" in record.errors[2] and "Pounds" in record.errors[2], record.errors[2])
-
-        # fix only the patient name
-        record_data = {
-            "patient_name": "James Brown",
-            "nurse_name": "Sara Parker",
-            "fields": {
-                 "Units": "Pounds", # use wrong field here
-            }
-        }
-        success, response  = EmrUtils.update_record(record_data, record_id)
-        self.assertFalse(success)
-        record, err = EmrUtils.get_record(record_id)
-        self.assertEqual(record.id, record_id)
-         # check that state is still ERROR
-        self.assertEqual(record.state, RecordState.ERRORS)
-        self.assertTrue(len(record.errors) >= 3) # at least 3 errors
-        self.assertEqual(record.errors[0], "Patient 'Bruce Willis' not found in the EMR.")
-        self.assertEqual(record.errors[1], "Nurse 'Sara Parker' not found in the EMR.")
-        self.assertTrue("Units" in record.errors[2] and "Pounds" in record.errors[2], record.errors[2])
-=======
     # def test_record_create_and_update_with_errors(self):
     #     # Create a record with 3 errors
     #     record_data = {
     #         "type": RecordType.SIMPLE,
-    #         "table_name": SpeakCareEmr.WEIGHTS_TABLE,
+    #         "table_name": get_test_table_name(SpeakCareEmr.WEIGHTS_TABLE),
     #         "patient_name": "Bruce Willis", # wrong patient name
     #         "nurse_name": "Sara Parker", # wrong nurse name
     #         "fields": {
@@ -294,7 +242,6 @@
     #     self.assertEqual(record.errors[0], "Patient 'Bruce Willis' not found in the EMR.")
     #     self.assertEqual(record.errors[1], "Nurse 'Sara Parker' not found in the EMR.")
     #     self.assertTrue("Units" in record.errors[2] and "Pounds" in record.errors[2], record.errors[2])
->>>>>>> 5000c734
     
     #     # fix the Units field but mess up the Scale field
     #     record_data = {
@@ -399,22 +346,6 @@
         # we don't change the fields if we can't get it validated
         self.assertEqual(record.errors[0], "Patient ID '1234567890' not found in the EMR.")
         
-<<<<<<< HEAD
-        # now fix the patient id and use correct patient name
-        record_data = {
-            "patient_name": "James Broun", # slgihtly different name - should pass ok
-            "patient_id": EmrUtils.lookup_patient("James Brown")[1]
-        }
-        success, response = EmrUtils.update_record(record_data, record_id)
-        self.assertTrue(success, response)
-        record, err = EmrUtils.get_record(record_id)
-        self.assertEqual(record.id, record_id)
-        # check that state is now PENDING
-        self.assertEqual(record.state, RecordState.PENDING)
-        self.assertEqual(len(record.errors), 0)
-        self.logger.info(f"Updated record {record_id} successfully")
-=======
->>>>>>> 5000c734
 
 
     def test_record_wrong_patient_id(self):
